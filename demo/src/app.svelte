<script lang="ts">
<<<<<<< HEAD
  import RouteWrapper from "$lib/components/routes/route-wrapper.svelte";
  import Home from "$routes/home.svelte";
  import Nested from "$routes/nested/nested.svelte";
  import NotFound from "$routes/not-found.svelte";
  import Props from "$routes/props/props.svelte";
  import Transitions from "$routes/transitions/transitions.svelte";
  import type { Route, RouterInstance } from "@mateothegreat/svelte5-router";
  import { goto, registry, Router } from "@mateothegreat/svelte5-router";
  import { BookHeart, Github, HelpCircle } from "lucide-svelte";
=======
  import type { Route } from "@mateothegreat/svelte5-router";
  import { active, goto, registry, route, Router } from "@mateothegreat/svelte5-router";
  import { Github, Home as HomeIcon } from "lucide-svelte";
>>>>>>> ec8121fd
  import { setContext } from "svelte";

  // This is a state variable that will hold the router instance.
  // It can be used to access the current route, navigate, etc:
  let instance = $state<any>();

  // This is a global context that can be accessed by all routes.
  // It can be retrieved using the `getContext("foo")` function.
  setContext("foo", { bar: "baz" });

  const routes: Route[] = [
    // Example of a route that redirects to the home route:
    {
      path: "",
      hooks: {
        pre: () => {
          goto("/home");
          return false;
        }
      }
    },
    {
      // Here we use a regex to match the home route.
      // This is useful if you want to match a route that has a dynamic path.
      // The "?:" is used to group the regex without capturing the match:
      path: /(?:^$|^\/home)/,
      component: Home,
      // Use hooks to perform actions before and after the route is resolved:
      hooks: {
        pre: async (route: Route): Promise<boolean> => {
          // console.log("pre hook #1 fired for route");
          return true; // Return true to continue down the route evaluation path.
        },
        // Hooks can also be an array of functions (async too):
        post: [
          // This is a post hook that will be executed after the route is resolved:
          (route: Route): boolean => {
            // console.log("post hook #1 fired for route");
            return true; // Return true to continue down the route evaluation path.
          },
          // This is an async post hook that will be executed after the route is resolved:
          async (route: Route): Promise<boolean> => {
            // console.log("post hook #2 (async) fired for route");
            return true; // Return true to continue down the route evaluation path.
          }
        ]
      }
    },
    {
      path: "nested",
      component: Nested
    },
    {
      path: "props",
      component: Props
    },
    {
      path: "protected",
      component: async () => import("$routes/protected/main.svelte")
    },
    {
      path: "transitions",
      component: Transitions
    }
  ];

  // This is a global pre hook that can be applied to all routes.
  // Here you could check if the user is logged in or perform some other
  // authentication checks:
  const globalAuthGuardHook = async (route: Route): Promise<boolean> => {
    console.warn("globalAuthGuardHook", route);
    // Return true so that the route can continue down its evaluation path.
    return true;
  };
</script>

<div class="flex h-screen flex-col gap-4 bg-zinc-950 p-4">
  <div class="flex">
    <div class="mt-3 flex flex-1 flex-col items-center justify-center">
      <div class="logo h-[130px] w-[360px]"></div>
    </div>
    <div class="flex flex-col justify-center gap-4">
      <a
        href="https://github.com/mateothegreat/svelte5-router"
        class="text-slate-400 hover:text-green-500"
        target="_blank">
        <Github class="h-6 w-6" />
      </a>
      <a
        href="https://github.com/mateothegreat/svelte5-router"
        class="text-slate-400 hover:text-green-500"
        target="_blank">
        <BookHeart class="h-6 w-6 text-fuchsia-500" />
      </a>
    </div>
  </div>
  <div class="flex-1 overflow-auto">
    <RouteWrapper
      router="my-main-router"
      name="main app router"
      title={{
        file: "src/app.svelte",
        content: "This is the main app component that contains the router and the routes."
      }}
      links={[
        {
          href: "/home",
          label: "/home"
        },
        {
          href: "/props",
          label: "/props"
        },
        {
          href: "/nested",
          label: "/nested"
        },
        {
          href: "/protected",
          label: "/protected"
        },
        {
          href: "/transitions",
          label: "/transitions"
        }
      ]}>
      <Router
        id="my-main-router"
        bind:instance
        {routes}
        hooks={{
          // pre: globalAuthGuardHook
        }}
        statuses={{
          404: NotFound
        }} />
    </RouteWrapper>
  </div>
</div>
<div class="fixed bottom-0 right-10 overflow-hidden rounded-t-md border-2 border-b-0 bg-neutral-950 text-xs text-gray-400">
  <p class="flex items-center gap-1.5 bg-black/80 p-2 text-sm font-medium text-slate-400">
    <a
      href="https://github.com/mateothegreat/svelte5-router/blob/main/docs/registry.md"
      class="text-yellow-300/70 hover:text-pink-500"
      target="_blank">
      <HelpCircle class="h-5 w-5" />
    </a>
    router registry
  </p>
  <table class="divide-y divide-gray-900 overflow-hidden rounded-md border-2 text-xs text-gray-400">
    <thead>
      <tr class="text-center tracking-wider text-slate-500">
        <th class="px-3 py-2 text-left font-medium">Router Name</th>
        <th class="px-3 py-2 font-medium">Routes</th>
        <th class="px-3 py-2 font-medium">Active</th>
        <th class="px-3 py-2 font-medium">Current Path</th>
      </tr>
    </thead>
    <tbody class="divide-y divide-gray-800 text-center font-mono">
      {#each registry.instances.entries() as [key, instance]}
        <tr>
          <td class="px-3 py-2 text-left text-indigo-400">
            {key}
          </td>
          <td class="px-3 py-2 text-pink-500">
            {instance.routes.size}
          </td>
          <td class="px-3 py-2">
            {#if instance.navigating}
              <span class="text-green-500">yes</span>
            {:else}
              <span class="text-gray-500">no</span>
            {/if}
          </td>
          <td class="px-3 py-2 text-green-500">
            {instance.current?.path || "<default>"}
          </td>
        </tr>
      {/each}
    </tbody>
  </table>
</div>

<style lang="scss">
  .logo {
    background-image: url("https://github.com/mateothegreat/svelte5-router/raw/main/docs/logo.png");
    background-size: contain;
    background-repeat: no-repeat;
  }
</style><|MERGE_RESOLUTION|>--- conflicted
+++ resolved
@@ -1,24 +1,19 @@
 <script lang="ts">
-<<<<<<< HEAD
   import RouteWrapper from "$lib/components/routes/route-wrapper.svelte";
   import Home from "$routes/home.svelte";
   import Nested from "$routes/nested/nested.svelte";
   import NotFound from "$routes/not-found.svelte";
   import Props from "$routes/props/props.svelte";
+  import Protected from "$routes/protected/main.svelte";
   import Transitions from "$routes/transitions/transitions.svelte";
   import type { Route, RouterInstance } from "@mateothegreat/svelte5-router";
   import { goto, registry, Router } from "@mateothegreat/svelte5-router";
   import { BookHeart, Github, HelpCircle } from "lucide-svelte";
-=======
-  import type { Route } from "@mateothegreat/svelte5-router";
-  import { active, goto, registry, route, Router } from "@mateothegreat/svelte5-router";
-  import { Github, Home as HomeIcon } from "lucide-svelte";
->>>>>>> ec8121fd
   import { setContext } from "svelte";
 
   // This is a state variable that will hold the router instance.
   // It can be used to access the current route, navigate, etc:
-  let instance = $state<any>();
+  let instance = $state<RouterInstance>();
 
   // This is a global context that can be accessed by all routes.
   // It can be retrieved using the `getContext("foo")` function.
@@ -72,7 +67,7 @@
     },
     {
       path: "protected",
-      component: async () => import("$routes/protected/main.svelte")
+      component: Protected
     },
     {
       path: "transitions",
@@ -112,7 +107,6 @@
   </div>
   <div class="flex-1 overflow-auto">
     <RouteWrapper
-      router="my-main-router"
       name="main app router"
       title={{
         file: "src/app.svelte",
@@ -124,6 +118,10 @@
           label: "/home"
         },
         {
+          href: "/protected",
+          label: "/protected"
+        },
+        {
           href: "/props",
           label: "/props"
         },
@@ -132,8 +130,8 @@
           label: "/nested"
         },
         {
-          href: "/protected",
-          label: "/protected"
+          href: "/query-redirect",
+          label: "/query-redirect"
         },
         {
           href: "/transitions",
