--- conflicted
+++ resolved
@@ -1,10 +1,6 @@
 {
   "name": "@mateothegreat/svelte5-router",
-<<<<<<< HEAD
-  "version": "2.0.0",
-=======
   "version": "2.0.1",
->>>>>>> da23ea18
   "type": "module",
   "license": "MIT",
   "types": "./router.svelte.d.ts",
