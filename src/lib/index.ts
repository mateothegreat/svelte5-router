export { route } from "./actions/route";
export type { Route } from "./instance.svelte";
export { goto, query } from "./methods";
export { default as Router } from "./router.svelte";
<<<<<<< HEAD
export { Instance } from "./instance.svelte";
export { QueryString } from "./query.svelte";
=======
export { Instance, QueryString };
import { Instance } from "./instance.svelte";
import { QueryString } from "./query.svelte";
>>>>>>> 888d5da7
<|MERGE_RESOLUTION|>--- conflicted
+++ resolved
@@ -2,11 +2,6 @@
 export type { Route } from "./instance.svelte";
 export { goto, query } from "./methods";
 export { default as Router } from "./router.svelte";
-<<<<<<< HEAD
-export { Instance } from "./instance.svelte";
-export { QueryString } from "./query.svelte";
-=======
 export { Instance, QueryString };
 import { Instance } from "./instance.svelte";
-import { QueryString } from "./query.svelte";
->>>>>>> 888d5da7
+import { QueryString } from "./query.svelte";